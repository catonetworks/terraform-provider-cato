--- conflicted
+++ resolved
@@ -228,22 +228,13 @@
 		input := cato_models.UpdateSocketInterfaceInput{}
 
 		if (c >= 1) && (state.Role == types.StringValue("wan_1")) {
-<<<<<<< HEAD
-			defaultBw := int64(10)
-=======
 			bandwidth := int64(10)
->>>>>>> 56e88756
 			input = cato_models.UpdateSocketInterfaceInput{
 				DestType: "CATO",
 				Name:     state.InterfaceID.ValueStringPointer(),
 				Bandwidth: &cato_models.SocketInterfaceBandwidthInput{
-<<<<<<< HEAD
-					UpstreamBandwidth:   &defaultBw,
-					DownstreamBandwidth: &defaultBw,
-=======
 					UpstreamBandwidth:   &bandwidth,
 					DownstreamBandwidth: &bandwidth,
->>>>>>> 56e88756
 				},
 				Wan: &cato_models.SocketInterfaceWanInput{
 					Role:       (cato_models.SocketInterfaceRole)("wan_1"),
